# utils for working with 3d-protein structures
import contextlib
from functools import wraps
from inspect import isfunction
import uuid

import numpy as np
import torch

# constants
import profold2.constants as constants

# helpers
def exists(val):
    return val is not None

def default(val, d):
    if exists(val):
        return val
    return d() if isfunction(d) else d

def unique_id():
    """Generate a unique ID as specified in RFC 4122."""
    # See https://docs.python.org/3/library/uuid.html
    return str(uuid.uuid4())

# constants: same as in alphafold2.py

DISTANCE_THRESHOLDS = torch.linspace(2, 20, steps = constants.DISTOGRAM_BUCKETS)

# decorators

def set_backend_kwarg(fn):
    @wraps(fn)
    def inner(*args, backend = 'auto', **kwargs):
        if backend == 'auto':
            backend = 'torch' if isinstance(args[0], torch.Tensor) else 'numpy'
        kwargs.update(backend = backend)
        return fn(*args, **kwargs)
    return inner

def expand_dims_to(t, length = 3):
    if length == 0:
        return t
    return t.reshape(*((1,) * length), *t.shape) # will work with both torch and numpy

def expand_arg_dims(dim_len = 3):
    """ pack here for reuse. 
        turns input into (B x D x N)
    """
    def outer(fn):
        @wraps(fn)
        def inner(x, y, **kwargs):
            assert len(x.shape) == len(y.shape), "Shapes of A and B must match."
            remaining_len = dim_len - len(x.shape)
            x = expand_dims_to(x, length = remaining_len)
            y = expand_dims_to(y, length = remaining_len)
            return fn(x, y, **kwargs)
        return inner
    return outer

def invoke_torch_or_numpy(torch_fn, numpy_fn):
    def outer(fn):
        @wraps(fn)
        def inner(*args, **kwargs):
            backend = kwargs.pop('backend')
            passed_args = fn(*args, **kwargs)
            passed_args = list(passed_args)
            if isinstance(passed_args[-1], dict):
                passed_kwargs = passed_args.pop()
            else:
                passed_kwargs = {}
            backend_fn = torch_fn if backend == 'torch' else numpy_fn
            return backend_fn(*passed_args, **passed_kwargs)
        return inner
    return outer

@contextlib.contextmanager
def torch_default_dtype(dtype):
    prev_dtype = torch.get_default_dtype()
    torch.set_default_dtype(dtype)
    yield
    torch.set_default_dtype(prev_dtype)

@contextlib.contextmanager
def torch_disable_tf32():
    orig_value = torch.backends.cuda.matmul.allow_tf32
    torch.backends.cuda.matmul.allow_tf32 = False
    yield
    torch.backends.cuda.matmul.allow_tf32 = orig_value

# distance utils (distogram to dist mat + masking)

def center_distogram_torch(distogram, bins=DISTANCE_THRESHOLDS, min_t=1., center="mean", wide="std"):
    """ Returns the central estimate of a distogram. Median for now.
        Inputs:
        * distogram: (batch, N, N, B) where B is the number of buckets.
        * bins: (B,) containing the cutoffs for the different buckets
        * min_t: float. lower bound for distances.
        Outputs:
        * central: (batch, N, N)
        * dispersion: (batch, N, N)
        * weights: (batch, N, N)
    """
    shape, device = distogram.shape, distogram.device
    # threshold to weights and find mean value of each bin
    n_bins = ( bins - 0.5 * (bins[2] - bins[1]) ).to(device)
    n_bins[0]  = 1.5
    n_bins[-1] = 1.33*bins[-1] # above last threshold is ignored
    max_bin_allowed = torch.tensor(n_bins.shape[0]-1).to(device).long()
    # calculate measures of centrality and dispersion - 
    magnitudes = distogram.sum(dim=-1)
    if center == "median":
        cum_dist = torch.cumsum(distogram, dim=-1)
        medium   = 0.5 * cum_dist[..., -1:]
        central  = torch.searchsorted(cum_dist, medium).squeeze()
        central  = n_bins[ torch.min(central, max_bin_allowed) ]
    elif center == "mean":
        central  = (distogram * n_bins).sum(dim=-1) / magnitudes
    # create mask for last class - (IGNORE_INDEX)   
    mask = (central <= bins[-2].item()).float()
    # mask diagonal to 0 dist - don't do masked filling to avoid inplace errors
    diag_idxs = np.arange(shape[-2])
    central   = expand_dims_to(central, 3 - len(central.shape))
    central[:, diag_idxs, diag_idxs]  *= 0.
    # provide weights
    if wide == "var":
        dispersion = (distogram * (n_bins - central.unsqueeze(-1))**2).sum(dim=-1) / magnitudes
    elif wide == "std":
        dispersion = ((distogram * (n_bins - central.unsqueeze(-1))**2).sum(dim=-1) / magnitudes).sqrt()
    else:
        dispersion = torch.zeros_like(central, device=device)
    # rescale to 0-1. lower std / var  --> weight=1. set potential nan's to 0
    weights = mask / (1+dispersion)
    weights[weights != weights] *= 0.
    weights[:, diag_idxs, diag_idxs] *= 0.
    return central, weights


# distance matrix to 3d coords: https://github.com/scikit-learn/scikit-learn/blob/42aff4e2e/sklearn/manifold/_mds.py#L279

def mds_torch(pre_dist_mat, weights=None, iters=10, tol=1e-5, eigen=False, verbose=2):
    """ Gets distance matrix. Outputs 3d. See below for wrapper. 
        Assumes (for now) distogram is (N x N) and symmetric
        Outs: 
        * best_3d_coords: (batch x 3 x N)
        * historic_stresses: (batch x steps)
    """
    device, dtype = pre_dist_mat.device, pre_dist_mat.type()
    # ensure batched MDS
    pre_dist_mat = expand_dims_to(pre_dist_mat, length = ( 3 - len(pre_dist_mat.shape) ))
    # start
    batch, N, _ = pre_dist_mat.shape
    diag_idxs = np.arange(N)
    his = [torch.tensor([np.inf]*batch, device=device)]

    # initialize by eigendecomposition: https://www.lptmc.jussieu.fr/user/lesne/bioinformatics.pdf
    # follow : https://www.biorxiv.org/content/10.1101/2020.11.27.401232v1.full.pdf
    D = pre_dist_mat**2
    M =  0.5 * (D[:, :1, :] + D[:, :, :1] - D) 
    # do loop svd bc it's faster: (2-3x in CPU and 1-2x in GPU)
    # https://discuss.pytorch.org/t/batched-svd-lowrank-being-much-slower-than-loop-implementation-both-cpu-and-gpu/119336
    svds = [torch.svd_lowrank(mi) for mi in M]
    u = torch.stack([svd[0] for svd in svds], dim=0)
    s = torch.stack([svd[1] for svd in svds], dim=0)
    v = torch.stack([svd[2] for svd in svds], dim=0)
    best_3d_coords = torch.bmm(u, torch.diag_embed(s).abs().sqrt())[..., :3]

    # only eigen - way faster but not weights
    if weights is None and eigen==True:
        return torch.transpose( best_3d_coords, -1, -2), torch.zeros_like(torch.stack(his, dim=0))
    elif eigen==True:
        if verbose:
            print("Can't use eigen flag if weights are active. Fallback to iterative")

    # continue the iterative way
    if weights is None:
        weights = torch.ones_like(pre_dist_mat)

    # iterative updates:
    for i in range(iters):
        # compute distance matrix of coords and stress
        best_3d_coords = best_3d_coords.contiguous()
        dist_mat = torch.cdist(best_3d_coords, best_3d_coords, p=2).clone()

        stress   = ( weights * (dist_mat - pre_dist_mat)**2 ).sum(dim=(-1,-2)) * 0.5
        # perturb - update X using the Guttman transform - sklearn-like
        dist_mat[ dist_mat <= 0 ] += 1e-7
        ratio = weights * (pre_dist_mat / dist_mat)
        B = -ratio
        B[:, diag_idxs, diag_idxs] += ratio.sum(dim=-1)

        # update
        coords = (1. / N * torch.matmul(B, best_3d_coords))
        dis = torch.norm(coords, dim=(-1, -2))

        if verbose >= 2:
            print('it: %d, stress %s' % (i, stress))
        # update metrics if relative improvement above tolerance
        if (his[-1] - stress / dis).mean() <= tol:
            if verbose:
                print('breaking at iteration %d with stress %s' % (i,
                                                                   stress / dis))
            break

        best_3d_coords = coords
        his.append( stress / dis )

    return torch.transpose(best_3d_coords, -1,-2), torch.stack(his, dim=0)

def mds_numpy(pre_dist_mat, weights=None, iters=10, tol=1e-5, eigen=False, verbose=2):
    """ Gets distance matrix. Outputs 3d. See below for wrapper. 
        Assumes (for now) distrogram is (N x N) and symmetric
        Out:
        * best_3d_coords: (3 x N)
        * historic_stress 
    """
    if weights is None:
        weights = np.ones_like(pre_dist_mat)

    # ensure batched MDS
    pre_dist_mat = expand_dims_to(pre_dist_mat, length = ( 3 - len(pre_dist_mat.shape) ))
    # start
    batch, N, _ = pre_dist_mat.shape
    his = [np.inf]
    # init random coords
    best_stress = np.inf * np.ones(batch)
    best_3d_coords = 2*np.random.rand(batch, 3, N) - 1
    # iterative updates:
    for i in range(iters):
        # compute distance matrix of coords and stress
        dist_mat = np.linalg.norm(best_3d_coords[:, :, :, None] - best_3d_coords[:, :, None, :], axis=-3)
        stress   = (( weights * (dist_mat - pre_dist_mat) )**2).sum(axis=(-1, -2)) * 0.5
        # perturb - update X using the Guttman transform - sklearn-like
        dist_mat[dist_mat == 0] = 1e-7
        ratio = weights * (pre_dist_mat / dist_mat)
        B = -ratio 
        B[:, np.arange(N), np.arange(N)] += ratio.sum(axis=-1)
        # update - double transpose. TODO: consider fix
        coords = (1. / N * np.matmul(best_3d_coords, B))
        dis = np.linalg.norm(coords, axis=(-1, -2))
        if verbose >= 2:
            print('it: %d, stress %s' % (i, stress))
        # update metrics if relative improvement above tolerance
        if (best_stress - stress / dis).mean() <= tol:
            if verbose:
                print('breaking at iteration %d with stress %s' % (i,
                                                                   stress / dis))
            break

        best_3d_coords = coords
        best_stress = stress / dis
        his.append(best_stress)

    return best_3d_coords, np.array(his)

def get_dihedral_torch(c1, c2, c3, c4):
    """ Returns the dihedral angle in radians.
        Will use atan2 formula from: 
        https://en.wikipedia.org/wiki/Dihedral_angle#In_polymer_physics
        Can't use torch.dot bc it does not broadcast
        Inputs: 
        * c1: (batch, 3) or (3,)
        * c1: (batch, 3) or (3,)
        * c1: (batch, 3) or (3,)
        * c1: (batch, 3) or (3,)
    """
    u1 = c2 - c1
    u2 = c3 - c2
    u3 = c4 - c3

    return torch.atan2( ( (torch.norm(u2, dim=-1, keepdim=True) * u1) * torch.cross(u2,u3, dim=-1) ).sum(dim=-1) ,  
                        (  torch.cross(u1,u2, dim=-1) * torch.cross(u2, u3, dim=-1) ).sum(dim=-1) ) 


def get_dihedral_numpy(c1, c2, c3, c4):
    """ Returns the dihedral angle in radians.
        Will use atan2 formula from: 
        https://en.wikipedia.org/wiki/Dihedral_angle#In_polymer_physics
        Inputs: 
        * c1: (batch, 3) or (3,)
        * c1: (batch, 3) or (3,)
        * c1: (batch, 3) or (3,)
        * c1: (batch, 3) or (3,)
    """
    u1 = c2 - c1
    u2 = c3 - c2
    u3 = c4 - c3

    return np.arctan2( ( (np.linalg.norm(u2, axis=-1, keepdims=True) * u1) * np.cross(u2,u3, axis=-1)).sum(axis=-1),  
                       ( np.cross(u1,u2, axis=-1) * np.cross(u2, u3, axis=-1) ).sum(axis=-1) ) 

def calc_phis_torch(pred_coords, N_mask, CA_mask, C_mask=None,
                    prop=True, verbose=0):
    """ Filters mirrors selecting the 1 with most N of negative phis.
        Used as part of the MDScaling wrapper if arg is passed. See below.
        Angle Phi between planes: (Cterm{-1}, N, Ca{0}) and (N{0}, Ca{+1}, Cterm{+1})
        Inputs:
        * pred_coords: (batch, 3, N) predicted coordinates
        * N_mask: (batch, N) boolean mask for N-term positions
        * CA_mask: (batch, N) boolean mask for C-alpha positions
        * C_mask: (batch, N) or None. boolean mask for C-alpha positions or
                    automatically calculate from N_mask and CA_mask if None.
        * prop: bool. whether to return as a proportion of negative phis.
        * verbose: bool. verbosity level
        Output: (batch, N) containing the phi angles or (batch,) containing
                the proportions.
        Note: use [0] since all prots in batch have same backbone
    """ 
    # detach gradients for angle calculation - mirror selection
    pred_coords_ = torch.transpose(pred_coords.detach(), -1 , -2).cpu()
    # ensure dims
    N_mask = expand_dims_to( N_mask, 2-len(N_mask.shape) )
    CA_mask = expand_dims_to( CA_mask, 2-len(CA_mask.shape) )
    if C_mask is not None: 
        C_mask = expand_dims_to( C_mask, 2-len(C_mask.shape) )
    else:
        C_mask = torch.logical_not(torch.logical_or(N_mask,CA_mask))
    # select points
    n_terms  = pred_coords_[:, N_mask[0].squeeze()]
    c_alphas = pred_coords_[:, CA_mask[0].squeeze()]
    c_terms  = pred_coords_[:, C_mask[0].squeeze()]
    # compute phis for every pritein in the batch
    phis = [get_dihedral_torch(c_terms[i, :-1],
                               n_terms[i,  1:],
                               c_alphas[i, 1:],
                               c_terms[i,  1:]) for i in range(pred_coords.shape[0])]

    # return percentage of lower than 0
    if prop: 
        return torch.stack([(x<0).float().mean() for x in phis], dim=0 ) 
    return phis


def calc_phis_numpy(pred_coords, N_mask, CA_mask, C_mask=None,
                    prop=True, verbose=0):
    """ Filters mirrors selecting the 1 with most N of negative phis.
        Used as part of the MDScaling wrapper if arg is passed. See below.
        Angle Phi between planes: (Cterm{-1}, N, Ca{0}) and (N{0}, Ca{+1}, Cterm{+1})
        Inputs:
        * pred_coords: (batch, 3, N) predicted coordinates
        * N_mask: (N, ) boolean mask for N-term positions
        * CA_mask: (N, ) boolean mask for C-alpha positions
        * C_mask: (N, ) or None. boolean mask for C-alpha positions or
                    automatically calculate from N_mask and CA_mask if None.
        * prop: bool. whether to return as a proportion of negative phis.
        * verbose: bool. verbosity level
        Output: (batch, N) containing the phi angles or (batch,) containing
                the proportions.
    """ 
    # detach gradients for angle calculation - mirror selection
    pred_coords_ = np.transpose(pred_coords, (0, 2, 1))
    n_terms  = pred_coords_[:, N_mask.squeeze()]
    c_alphas = pred_coords_[:, CA_mask.squeeze()]
    # select c_term auto if not passed
    if C_mask is not None: 
        c_terms = pred_coords_[:, C_mask]
    else:
        c_terms  = pred_coords_[:, (np.ones_like(N_mask)-N_mask-CA_mask).squeeze().astype(bool) ]
    # compute phis for every pritein in the batch
    phis = [get_dihedral_numpy(c_terms[i, :-1],
                               n_terms[i,  1:],
                               c_alphas[i, 1:],
                               c_terms[i,  1:]) for i in range(pred_coords.shape[0])]

    # return percentage of lower than 0
    if prop: 
        return np.array( [(x<0).mean() for x in phis] ) 
    return phis


# alignment by centering + rotation to compute optimal RMSD
# adapted from : https://github.com/charnley/rmsd/

def kabsch_torch(X, Y, cpu=True):
    """ Kabsch alignment of X into Y. 
        Assumes X,Y are both (Dims x N_points). See below for wrapper.
    """
    device = X.device
    #  center X and Y to the origin
    X_ = X - X.mean(dim=-1, keepdim=True)
    Y_ = Y - Y.mean(dim=-1, keepdim=True)
    # calculate convariance matrix (for each prot in the batch)
    C = torch.matmul(X_, Y_.t()).detach()
    if cpu: 
        C = C.cpu()
    # Optimal rotation matrix via SVD
    if int(torch.__version__.split(".")[1]) < 8:
        # warning! int torch 1.<8 : W must be transposed
        V, S, W = torch.svd(C)
        W = W.t()
    else: 
        V, S, W = torch.linalg.svd(C)
    
    # determinant sign for direction correction
    d = (torch.det(V) * torch.det(W)) < 0.0
    if d:
        S[-1]    = S[-1] * (-1)
        V[:, -1] = V[:, -1] * (-1)
    # Create Rotation matrix U
    U = torch.matmul(V, W).to(device)
    # calculate rotations
    X_ = torch.matmul(X_.t(), U).t()
    # return centered and aligned
    return X_, Y_

def kabsch_numpy(X, Y):
    """ Kabsch alignment of X into Y. 
        Assumes X,Y are both (Dims x N_points). See below for wrapper.
    """
    # center X and Y to the origin
    X_ = X - X.mean(axis=-1, keepdims=True)
    Y_ = Y - Y.mean(axis=-1, keepdims=True)
    # calculate convariance matrix (for each prot in the batch)
    C = np.dot(X_, Y_.transpose())
    # Optimal rotation matrix via SVD
    V, S, W = np.linalg.svd(C)
    # determinant sign for direction correction
    d = (np.linalg.det(V) * np.linalg.det(W)) < 0.0
    if d:
        S[-1]    = S[-1] * (-1)
        V[:, -1] = V[:, -1] * (-1)
    # Create Rotation matrix U
    U = np.dot(V, W)
    # calculate rotations
    X_ = np.dot(X_.T, U).T
    # return centered and aligned
    return X_, Y_


# metrics - more formulas here: http://predictioncenter.org/casp12/doc/help.html

def distmat_loss_torch(X=None, Y=None, X_mat=None, Y_mat=None, p=2, q=2,
                       custom=None, distmat_mask=None, clamp=None):
    """ Calculates a loss on the distance matrix - no need to align structs.
        Inputs: 
        * X: (N, d) tensor. the predicted structure. One of (X, X_mat) is needed.
        * X_mat: (N, N) tensor. the predicted distance matrix. Optional ()
        * Y: (N, d) tensor. the true structure. One of (Y, Y_mat) is needed.
        * Y_mat: (N, N) tensor. the predicted distance matrix. Optional ()
        * p: int. power for the distance calculation (2 for euclidean)
        * q: float. power for the scaling of the loss (2 for MSE, 1 for MAE, etc)
        * custom: func or None. custom loss over distance matrices. 
                  ex: lambda x,y: 1 - 1/ (1 + ((x-y))**2) (1 is very bad. 0 is good)
        * distmat_mask: (N, N) mask (boolean or weights for each ij pos). optional.
        * clamp: tuple of (min,max) values for clipping distance matrices. ex: (0,150)
    """
    assert (X is not None or X_mat is not None) and \
           (Y is not None or Y_mat is not None), "The true and predicted coords or dist mats must be provided"
    def to_mat(x):
        x = x.squeeze()
        if clamp is not None:
            x = torch.clamp(x, *clamp)
        return torch.cdist(x, x, p=p)

    # calculate distance matrices
    if X_mat is None: 
        X = X.squeeze()
        if clamp is not None:
            X = torch.clamp(X, *clamp)
        X_mat = torch.cdist(X, X, p=p)
    if Y_mat is None: 
        Y = Y.squeeze()
        if clamp is not None:
            Y = torch.clamp(Y, *clamp)
        Y_mat = torch.cdist(Y, Y, p=p)
    if distmat_mask is None:
        distmat_mask = torch.ones_like(Y_mat).bool()

    # do custom expression if passed
    if custom is not None:
        return custom(X_mat.squeeze(), Y_mat.squeeze()).mean()
    # **2 ensures always positive. Later scale back to desired power
    else:
        loss = ( X_mat - Y_mat )**2 
        if q != 2:
            loss = loss**(q/2)
        return loss[distmat_mask].mean()

def rmsd_torch(X, Y):
    """ Assumes x,y are both (B x D x N). See below for wrapper. """
    return torch.sqrt(torch.mean((X - Y)**2, axis=(-1, -2)))

def rmsd_numpy(X, Y):
    """ Assumes X,Y are both (B x D x N). See below for wrapper. """
    return np.sqrt(np.mean((X - Y)**2, axis=(-1, -2)))

def gdt_torch(X, Y, cutoffs, weights=None):
    """ Assumes X,Y are both (B x D x N). see below for wrapper.
        * cutoffs is a list of `K` thresholds
        * weights is a list of `K` weights (1 x each threshold)
    """
    device = X.device
    if weights is None:
        weights = torch.ones(1, len(cutoffs))
    else:
        weights = torch.tensor([weights]).to(device)
    # set zeros and fill with values
    GDT = torch.zeros(X.shape[0], len(cutoffs), device=device)
    dist = ((X - Y)**2).sum(dim=1).sqrt()
    # iterate over thresholds
    for i,cutoff in enumerate(cutoffs):
        GDT[:, i] = (dist <= cutoff).float().mean(dim=-1)
    # weighted mean
    return (GDT*weights).mean(-1)

def gdt_numpy(X, Y, cutoffs, weights=None):
    """ Assumes X,Y are both (B x D x N). see below for wrapper.
        * cutoffs is a list of `K` thresholds
        * weights is a list of `K` weights (1 x each threshold)
    """
    if weights is None:
        weights = np.ones((1, len(cutoffs)))
    else:
        weights = np.array([weights])
    # set zeros and fill with values
    GDT = np.zeros((X.shape[0], len(cutoffs)))
    dist = np.sqrt(((X - Y)**2).sum(axis=1))
    # iterate over thresholds
    for i, cutoff in enumerate(cutoffs):
        GDT[:, i] = (dist <= cutoff).mean(axis=-1)
    # weighted mean
    return (GDT*weights).mean(-1)

def tmscore_torch(X, Y, L):
    """ Assumes x,y are both (B x D x N). see below for wrapper. """
<<<<<<< HEAD
    L = max(21, L)
=======
    L = max(19, L)
>>>>>>> 08a18c09
    d0 = 1.24 * (L - 15)**(1.0/3.0) - 1.8
    # get distance
    dist = ((X - Y)**2).sum(dim=1).sqrt()
    # formula (see wrapper for source): 
    return (1.0 / (1.0 + (dist/d0)**2)).mean(dim=-1)

def tmscore_numpy(X, Y, L):
    """ Assumes x,y are both (B x D x N). see below for wrapper. """
<<<<<<< HEAD
    L = max(21, L)
=======
    L = max(19, L)
>>>>>>> 08a18c09
    d0 = 1.24 * np.cbrt(L - 15) - 1.8
    d0 = max(d0, 0.5)
    # get distance
    dist = np.sqrt( ((X - Y)**2).sum(axis=1) )
    # formula (see wrapper for source): 
    return (1 / (1 + (dist/d0)**2)).mean(axis=-1)


def mdscaling_torch(pre_dist_mat, weights=None, iters=10, tol=1e-5,
                    fix_mirror=True, N_mask=None, CA_mask=None, C_mask=None, 
                    eigen=False, verbose=2):
    """ Handles the specifics of MDS for proteins (mirrors, ...) """
    # batched mds for full parallel 
    preds, stresses = mds_torch(pre_dist_mat, weights=weights,iters=iters, 
                                              tol=tol, eigen=eigen, verbose=verbose)
    if not fix_mirror:
        return preds, stresses

    # no need to caculate multiple mirrors - just correct Z axis
    phi_ratios = calc_phis_torch(preds, N_mask, CA_mask, C_mask, prop=True)
    to_correct = torch.nonzero( (phi_ratios < 0.5)).view(-1)
    # fix mirrors by (-1)*Z if more (+) than (-) phi angles
    preds[to_correct, -1] = (-1)*preds[to_correct, -1]
    if verbose == 2:
        print("Corrected mirror idxs:", to_correct)
            
    return preds, stresses


def mdscaling_numpy(pre_dist_mat, weights=None, iters=10, tol=1e-5,
                    fix_mirror=True, N_mask=None, CA_mask=None, C_mask=None, verbose=2):
    """ Handles the specifics of MDS for proteins (mirrors, ...) """
    # batched mds for full parallel 
    preds, stresses = mds_numpy(pre_dist_mat, weights=weights,iters=iters, 
                                              tol=tol, verbose=verbose)
    if not fix_mirror:
        return preds, stresses

    # no need to caculate multiple mirrors - just correct Z axis
    phi_ratios = calc_phis_numpy(preds, N_mask, CA_mask, C_mask, prop=True)
    for i,pred in enumerate(preds):
        # fix mirrors by (-1)*Z if more (+) than (-) phi angles
        if phi_ratios < 0.5:
            preds[i, -1] = (-1)*preds[i, -1]
            if verbose == 2:
                print("Corrected mirror in struct no.", i)

    return preds, stresses


def lddt_ca_torch(true_coords, pred_coords, cloud_mask, r_0=15.):
    """ Computes the lddt score for each C_alpha.
        https://academic.oup.com/bioinformatics/article/29/21/2722/195896
        Inputs: 
        * true_coords: (b, l, c, d) in sidechainnet format.
        * pred_coords: (b, l, c, d) in sidechainnet format.
        * cloud_mask : (b, l, c) adapted for scn format.
        * r_0: float. maximum inclusion radius in reference struct.
        Outputs:
        * (b, l) lddt for c_alpha scores (ranging between 0 and 1)
        See wrapper below.
    """
    device, dtype = true_coords.device, true_coords.type()
    thresholds = torch.tensor([0.5, 1, 2, 4], device=device).type(dtype)
    # adapt masks
    cloud_mask = cloud_mask.bool().cpu()
    c_alpha_mask  = torch.zeros(cloud_mask.shape[1:], device=device).bool() # doesn't have batch dim
    c_alpha_mask[..., 1] = True
    # container for c_alpha scores (between 0,1)
    wrapper = torch.zeros(true_coords.shape[:2], device=device).type(dtype)

    for bi, seq in enumerate(true_coords):
        # select atoms for study
        c_alphas = cloud_mask[bi]*c_alpha_mask # only pick c_alpha positions
        selected_pred = pred_coords[bi, c_alphas, :] 
        selected_target = true_coords[bi, c_alphas, :]
        # get number under distance
        dist_mat_pred = torch.cdist(selected_pred, selected_pred, p=2)
        dist_mat_target = torch.cdist(selected_target, selected_target, p=2) 
        under_r0_target = dist_mat_target < r_0
        compare_dists = torch.abs(dist_mat_pred - dist_mat_target)[under_r0_target]
        # measure diff below threshold
        score = torch.zeros_like(under_r0_target).float()
        max_score = torch.zeros_like(under_r0_target).float()
        max_score[under_r0_target] = 4.
        # measure under how many thresholds
        score[under_r0_target] = thresholds.shape[0] - \
                                 torch.bucketize( compare_dists, boundaries=thresholds ).float()
        # dont include diagonal
        l_mask = c_alphas.float().sum(dim=-1).bool()
        wrapper[bi, l_mask] = ( score.sum(dim=-1) - thresholds.shape[0] ) / \
                              ( max_score.sum(dim=-1) - thresholds.shape[0] )

    return wrapper


################
### WRAPPERS ###
################

@set_backend_kwarg
@invoke_torch_or_numpy(mdscaling_torch, mdscaling_numpy)
def MDScaling(pre_dist_mat, **kwargs):
    """ Gets distance matrix (-ces). Outputs 3d.  
        Assumes (for now) distrogram is (N x N) and symmetric.
        For support of ditograms: see `center_distogram_torch()`
        Inputs:
        * pre_dist_mat: (1, N, N) distance matrix.
        * weights: optional. (N x N) pairwise relative weights .
        * iters: number of iterations to run the algorithm on
        * tol: relative tolerance at which to stop the algorithm if no better
               improvement is achieved
        * backend: one of ["numpy", "torch", "auto"] for backend choice
        * fix_mirror: int. number of iterations to run the 3d generation and
                      pick the best mirror (highest number of negative phis)
        * N_mask: indexing array/tensor for indices of backbone N.
                  Only used if fix_mirror > 0.
        * CA_mask: indexing array/tensor for indices of backbone C_alpha.
                   Only used if fix_mirror > 0.
        * verbose: whether to print logs
        Outputs:
        * best_3d_coords: (3 x N)
        * historic_stress: (timesteps, )
    """
    pre_dist_mat = expand_dims_to(pre_dist_mat, 3 - len(pre_dist_mat.shape))
    return pre_dist_mat, kwargs

@expand_arg_dims(dim_len = 2)
@set_backend_kwarg
@invoke_torch_or_numpy(kabsch_torch, kabsch_numpy)
def Kabsch(A, B):
    """ Returns Kabsch-rotated matrices resulting
        from aligning A into B.
        Adapted from: https://github.com/charnley/rmsd/
        * Inputs: 
            * A,B are (3 x N)
            * backend: one of ["numpy", "torch", "auto"] for backend choice
        * Outputs: tensor/array of shape (3 x N)
    """
    # run calcs - pick the 0th bc an additional dim was created
    return A, B

@expand_arg_dims()
@set_backend_kwarg
@invoke_torch_or_numpy(rmsd_torch, rmsd_numpy)
def RMSD(A, B):
    """ Returns RMSD score as defined here (lower is better):
        https://en.wikipedia.org/wiki/
        Root-mean-square_deviation_of_atomic_positions
        * Inputs: 
            * A,B are (B x 3 x N) or (3 x N)
            * backend: one of ["numpy", "torch", "auto"] for backend choice
        * Outputs: tensor/array of size (B,)
    """
    return A, B

@expand_arg_dims()
@set_backend_kwarg
@invoke_torch_or_numpy(gdt_torch, gdt_numpy)
def GDT(A, B, *, mode="TS", cutoffs=None, weights=None):
    """ Returns GDT(Global Distance Test) score as defined here (highre is better):
        Supports both TS and HA
        http://predictioncenter.org/casp12/doc/help.html
        * Inputs:
            * A,B are (B x 3 x N) (np.array or torch.tensor)
            * cutoffs: defines thresholds for gdt
            * weights: list containing the weights
            * mode: one of ["numpy", "torch", "auto"] for backend
        * Outputs: tensor/array of size (B,)
    """
    # define cutoffs for each type of gdt and weights
    cutoffs = default(cutoffs, [0.5,1,2,4] if mode in ["HA", "ha"] else [1,2,4,8])
    # calculate GDT
    return A, B, cutoffs, {'weights': weights}

@expand_arg_dims()
@set_backend_kwarg
@invoke_torch_or_numpy(tmscore_torch, tmscore_numpy)
def TMscore(A, B, *, L):
    """ Returns TMscore as defined here (higher is better):
        >0.5 (likely) >0.6 (highly likely) same folding. 
        = 0.2. https://en.wikipedia.org/wiki/Template_modeling_score
        Warning! It's not exactly the code in:
        https://zhanglab.ccmb.med.umich.edu/TM-score/TMscore.cpp
        but will suffice for now. 
        Inputs: 
            * A,B are (B x 3 x N) (np.array or torch.tensor)
            * mode: one of ["numpy", "torch", "auto"] for backend
        Outputs: tensor/array of size (B,)
    """
    return A, B, dict(L=L)

def contacts_auc_torch(pred, truth, ratios=[1,2,5], gap=24, cutoff=8):
    pass
def contacts_auc_numpy(pred, truth, ratios=[1,2,5], gap=24, cutoff=8):
    assert pred.shape == truth.shape and gap > 0
    seq_len = (np.diagonal(truth) >= 0).sum()

    pred_truth = np.dstack((pred, truth))
    mask = np.triu(np.ones_like(truth, dtype=np.int8), gap)

    masked_pred_truth = pred_truth[mask.nonzero()]
    sorter_idx = (-masked_pred_truth[:, 0]).argsort()
    sorted_pred_truth = masked_pred_truth[sorter_idx]
    masked_labels = sorted_pred_truth[:, 1]
    sorted_pred_truth = sorted_pred_truth[masked_labels > 0]
    num_positives = ((0 < masked_labels) & (masked_labels < cutoff)).sum()

    ret = []
    for ratio in ratios:
        num_tops = int(round(seq_len / ratio))
        top_labels = sorted_pred_truth[:num_tops, 1]
        num_corrects = ((0 < top_labels) & (top_labels < cutoff)).sum()
        ret.append(num_corrects / max(num_positives, 1e-12))
    return ret

@set_backend_kwarg
@invoke_torch_or_numpy(contacts_auc_torch, contacts_auc_numpy)
def contacts_auc(pred, truth, **kwargs):
    return pred, truth, kwargs
<|MERGE_RESOLUTION|>--- conflicted
+++ resolved
@@ -524,11 +524,7 @@
 
 def tmscore_torch(X, Y, L):
     """ Assumes x,y are both (B x D x N). see below for wrapper. """
-<<<<<<< HEAD
     L = max(21, L)
-=======
-    L = max(19, L)
->>>>>>> 08a18c09
     d0 = 1.24 * (L - 15)**(1.0/3.0) - 1.8
     # get distance
     dist = ((X - Y)**2).sum(dim=1).sqrt()
@@ -537,13 +533,8 @@
 
 def tmscore_numpy(X, Y, L):
     """ Assumes x,y are both (B x D x N). see below for wrapper. """
-<<<<<<< HEAD
     L = max(21, L)
-=======
-    L = max(19, L)
->>>>>>> 08a18c09
     d0 = 1.24 * np.cbrt(L - 15) - 1.8
-    d0 = max(d0, 0.5)
     # get distance
     dist = np.sqrt( ((X - Y)**2).sum(axis=1) )
     # formula (see wrapper for source): 
